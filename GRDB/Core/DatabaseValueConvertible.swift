/// Types that adopt DatabaseValueConvertible can be initialized from
/// database values.
///
/// The protocol comes with built-in methods that allow to fetch sequences,
/// arrays, or single values:
///
///     String.fetch(db, "SELECT name FROM ...", arguments:...)    // DatabaseSequence<String?>
///     String.fetchAll(db, "SELECT name FROM ...", arguments:...) // [String?]
///     String.fetchOne(db, "SELECT name FROM ...", arguments:...) // String?
///
///     let statement = db.makeSelectStatement("SELECT name FROM ...")
///     String.fetch(statement, arguments:...)           // DatabaseSequence<String?>
///     String.fetchAll(statement, arguments:...)        // [String?]
///     String.fetchOne(statement, arguments:...)        // String?
///
/// DatabaseValueConvertible is adopted by Bool, Int, String, etc.
public protocol DatabaseValueConvertible : _SQLExpressible {
    /// Returns a value that can be stored in the database.
    var databaseValue: DatabaseValue { get }
    
    /// Returns a value initialized from *databaseValue*, if possible.
    static func fromDatabaseValue(_ databaseValue: DatabaseValue) -> Self?
}


/// DatabaseValueConvertible comes with built-in methods that allow to fetch
/// sequences, arrays, or single values:
///
///     String.fetch(db, "SELECT name FROM ...", arguments:...)    // DatabaseSequence<String>
///     String.fetchAll(db, "SELECT name FROM ...", arguments:...) // [String]
///     String.fetchOne(db, "SELECT name FROM ...", arguments:...) // String
///
///     let statement = db.makeSelectStatement("SELECT name FROM ...")
///     String.fetch(statement, arguments:...)           // DatabaseSequence<String>
///     String.fetchAll(statement, arguments:...)        // [String]
///     String.fetchOne(statement, arguments:...)        // String
///
/// DatabaseValueConvertible is adopted by Bool, Int, String, etc.
public extension DatabaseValueConvertible {
    
    
    // MARK: Fetching From SelectStatement
    
    /// Returns a sequence of values fetched from a prepared statement.
    ///
    ///     let statement = db.makeSelectStatement("SELECT name FROM ...")
    ///     let names = String.fetch(statement) // DatabaseSequence<String>
    ///
    /// The returned sequence can be consumed several times, but it may yield
    /// different results, should database changes have occurred between two
    /// generations:
    ///
    ///     let names = String.fetch(statement)
    ///     Array(names) // Arthur, Barbara
    ///     db.execute("DELETE ...")
    ///     Array(names) // Arthur
    ///
    /// If the database is modified while the sequence is iterating, the
    /// remaining elements are undefined.
    ///
    /// - parameters:
    ///     - statement: The statement to run.
    ///     - arguments: Optional statement arguments.
    ///     - adapter: Optional RowAdapter
    /// - returns: A sequence.
<<<<<<< HEAD
    public static func fetch(_ statement: SelectStatement, arguments: StatementArguments? = nil) -> DatabaseSequence<Self> {
        let sqliteStatement = statement.sqliteStatement
=======
    @warn_unused_result
    public static func fetch(statement: SelectStatement, arguments: StatementArguments? = nil, adapter: RowAdapter? = nil) -> DatabaseSequence<Self> {
        let row = try! Row(statement: statement).adaptedRow(adapter: adapter, statement: statement)
>>>>>>> 83c74cf9
        return statement.fetchSequence(arguments: arguments) {
            row.value(atIndex: 0)
        }
    }
    
    /// Returns an array of values fetched from a prepared statement.
    ///
    ///     let statement = db.makeSelectStatement("SELECT name FROM ...")
    ///     let names = String.fetchAll(statement)  // [String]
    ///
    /// - parameters:
    ///     - statement: The statement to run.
    ///     - arguments: Optional statement arguments.
    ///     - adapter: Optional RowAdapter
    /// - returns: An array.
<<<<<<< HEAD
    public static func fetchAll(_ statement: SelectStatement, arguments: StatementArguments? = nil) -> [Self] {
        return Array(fetch(statement, arguments: arguments))
=======
    @warn_unused_result
    public static func fetchAll(statement: SelectStatement, arguments: StatementArguments? = nil, adapter: RowAdapter? = nil) -> [Self] {
        return Array(fetch(statement, arguments: arguments, adapter: adapter))
>>>>>>> 83c74cf9
    }
    
    /// Returns a single value fetched from a prepared statement.
    ///
    /// The result is nil if the query returns no row, or if no value can be
    /// extracted from the first row.
    ///
    ///     let statement = db.makeSelectStatement("SELECT name FROM ...")
    ///     let name = String.fetchOne(statement)   // String?
    ///
    /// - parameters:
    ///     - statement: The statement to run.
    ///     - arguments: Optional statement arguments.
    ///     - adapter: Optional RowAdapter
    /// - returns: An optional value.
<<<<<<< HEAD
    public static func fetchOne(_ statement: SelectStatement, arguments: StatementArguments? = nil) -> Self? {
=======
    @warn_unused_result
    public static func fetchOne(statement: SelectStatement, arguments: StatementArguments? = nil, adapter: RowAdapter? = nil) -> Self? {
        let row = try! Row(statement: statement).adaptedRow(adapter: adapter, statement: statement)
>>>>>>> 83c74cf9
        let sequence = statement.fetchSequence(arguments: arguments) {
            row.value(atIndex: 0) as Self?
        }
        if let value = sequence.makeIterator().next() {
            return value
        }
        return nil
    }
}


extension DatabaseValueConvertible {
    
    // MARK: Fetching From FetchRequest
    
    /// Returns a sequence of values fetched from a fetch request.
    ///
    ///     let nameColumn = SQLColumn("name")
    ///     let request = Person.select(nameColumn)
    ///     let names = String.fetch(db, request) // DatabaseSequence<String>
    ///
    /// The returned sequence can be consumed several times, but it may yield
    /// different results, should database changes have occurred between two
    /// generations:
    ///
    ///     let names = String.fetch(db, request)
    ///     Array(names) // Arthur, Barbara
    ///     db.execute("DELETE ...")
    ///     Array(names) // Arthur
    ///
    /// If the database is modified while the sequence is iterating, the
    /// remaining elements are undefined.
    @warn_unused_result
    public static func fetch(db: Database, _ request: FetchRequest) -> DatabaseSequence<Self> {
        let (statement, adapter) = try! request.prepare(db)
        return fetch(statement, adapter: adapter)
    }
    
    /// Returns an array of values fetched from a fetch request.
    ///
    ///     let nameColumn = SQLColumn("name")
    ///     let request = Person.select(nameColumn)
    ///     let names = String.fetchAll(db, request)  // [String]
    ///
    /// - parameter db: A database connection.
    @warn_unused_result
    public static func fetchAll(db: Database, _ request: FetchRequest) -> [Self] {
        let (statement, adapter) = try! request.prepare(db)
        return fetchAll(statement, adapter: adapter)
    }
    
    /// Returns a single value fetched from a fetch request.
    ///
    /// The result is nil if the query returns no row, or if no value can be
    /// extracted from the first row.
    ///
    ///     let nameColumn = SQLColumn("name")
    ///     let request = Person.select(nameColumn)
    ///     let name = String.fetchOne(db, request)   // String?
    ///
    /// - parameter db: A database connection.
    @warn_unused_result
    public static func fetchOne(db: Database, _ request: FetchRequest) -> Self? {
        let (statement, adapter) = try! request.prepare(db)
        return fetchOne(statement, adapter: adapter)
    }
}


extension DatabaseValueConvertible {

    // MARK: Fetching From SQL
    
    /// Returns a sequence of values fetched from an SQL query.
    ///
    ///     let names = String.fetch(db, "SELECT name FROM ...") // DatabaseSequence<String>
    ///
    /// The returned sequence can be consumed several times, but it may yield
    /// different results, should database changes have occurred between two
    /// generations:
    ///
    ///     let names = String.fetch(db, "SELECT name FROM ...")
    ///     Array(names) // Arthur, Barbara
    ///     execute("DELETE ...")
    ///     Array(names) // Arthur
    ///
    /// If the database is modified while the sequence is iterating, the
    /// remaining elements are undefined.
    ///
    /// - parameters:
    ///     - db: A Database.
    ///     - sql: An SQL query.
    ///     - arguments: Optional statement arguments.
    ///     - adapter: Optional RowAdapter
    /// - returns: A sequence.
<<<<<<< HEAD
    public static func fetch(_ db: Database, _ sql: String, arguments: StatementArguments? = nil) -> DatabaseSequence<Self> {
        return fetch(try! db.makeSelectStatement(sql), arguments: arguments)
=======
    @warn_unused_result
    public static func fetch(db: Database, _ sql: String, arguments: StatementArguments? = nil, adapter: RowAdapter? = nil) -> DatabaseSequence<Self> {
        return fetch(db, SQLFetchRequest(sql: sql, arguments: arguments, adapter: adapter))
>>>>>>> 83c74cf9
    }
    
    /// Returns an array of values fetched from an SQL query.
    ///
    ///     let names = String.fetchAll(db, "SELECT name FROM ...") // [String]
    ///
    /// - parameters:
    ///     - db: A database connection.
    ///     - sql: An SQL query.
    ///     - arguments: Optional statement arguments.
    ///     - adapter: Optional RowAdapter
    /// - returns: An array.
<<<<<<< HEAD
    public static func fetchAll(_ db: Database, _ sql: String, arguments: StatementArguments? = nil) -> [Self] {
        return fetchAll(try! db.makeSelectStatement(sql), arguments: arguments)
=======
    @warn_unused_result
    public static func fetchAll(db: Database, _ sql: String, arguments: StatementArguments? = nil, adapter: RowAdapter? = nil) -> [Self] {
        return fetchAll(db, SQLFetchRequest(sql: sql, arguments: arguments, adapter: adapter))
>>>>>>> 83c74cf9
    }
    
    /// Returns a single value fetched from an SQL query.
    ///
    /// The result is nil if the query returns no row, or if no value can be
    /// extracted from the first row.
    ///
    ///     let name = String.fetchOne(db, "SELECT name FROM ...") // String?
    ///
    /// - parameters:
    ///     - db: A database connection.
    ///     - sql: An SQL query.
    ///     - arguments: Optional statement arguments.
    ///     - adapter: Optional RowAdapter
    /// - returns: An optional value.
<<<<<<< HEAD
    public static func fetchOne(_ db: Database, _ sql: String, arguments: StatementArguments? = nil) -> Self? {
        return fetchOne(try! db.makeSelectStatement(sql), arguments: arguments)
=======
    @warn_unused_result
    public static func fetchOne(db: Database, _ sql: String, arguments: StatementArguments? = nil, adapter: RowAdapter? = nil) -> Self? {
        return fetchOne(db, SQLFetchRequest(sql: sql, arguments: arguments, adapter: adapter))
>>>>>>> 83c74cf9
    }
}


/// Swift's Optional comes with built-in methods that allow to fetch sequences
/// and arrays of optional DatabaseValueConvertible:
///
///     Optional<String>.fetch(db, "SELECT name FROM ...", arguments:...)    // DatabaseSequence<String?>
///     Optional<String>.fetchAll(db, "SELECT name FROM ...", arguments:...) // [String?]
///
///     let statement = db.makeSelectStatement("SELECT name FROM ...")
///     Optional<String>.fetch(statement, arguments:...)           // DatabaseSequence<String?>
///     Optional<String>.fetchAll(statement, arguments:...)        // [String?]
///
/// DatabaseValueConvertible is adopted by Bool, Int, String, etc.
public extension Optional where Wrapped: DatabaseValueConvertible {
    
    // MARK: Fetching From SelectStatement
    
    /// Returns a sequence of optional values fetched from a prepared statement.
    ///
    ///     let statement = db.makeSelectStatement("SELECT name FROM ...")
    ///     let names = Optional<String>.fetch(statement) // DatabaseSequence<String?>
    ///
    /// The returned sequence can be consumed several times, but it may yield
    /// different results, should database changes have occurred between two
    /// generations:
    ///
    ///     let names = Optional<String>.fetch(statement)
    ///     Array(names) // Arthur, Barbara
    ///     db.execute("DELETE ...")
    ///     Array(names) // Arthur
    ///
    /// If the database is modified while the sequence is iterating, the
    /// remaining elements are undefined.
    ///
    /// - parameters:
    ///     - statement: The statement to run.
    ///     - arguments: Optional statement arguments.
    ///     - adapter: Optional RowAdapter
    /// - returns: A sequence of optional values.
<<<<<<< HEAD
    public static func fetch(_ statement: SelectStatement, arguments: StatementArguments? = nil) -> DatabaseSequence<Wrapped?> {
        let sqliteStatement = statement.sqliteStatement
=======
    @warn_unused_result
    public static func fetch(statement: SelectStatement, arguments: StatementArguments? = nil, adapter: RowAdapter? = nil) -> DatabaseSequence<Wrapped?> {
        let row = try! Row(statement: statement).adaptedRow(adapter: adapter, statement: statement)
>>>>>>> 83c74cf9
        return statement.fetchSequence(arguments: arguments) {
            row.value(atIndex: 0) as Wrapped?
        }
    }
    
    /// Returns an array of optional values fetched from a prepared statement.
    ///
    ///     let statement = db.makeSelectStatement("SELECT name FROM ...")
    ///     let names = Optional<String>.fetchAll(statement)  // [String?]
    ///
    /// - parameters:
    ///     - statement: The statement to run.
    ///     - arguments: Optional statement arguments.
    ///     - adapter: Optional RowAdapter
    /// - returns: An array of optional values.
<<<<<<< HEAD
    public static func fetchAll(_ statement: SelectStatement, arguments: StatementArguments? = nil) -> [Wrapped?] {
        return Array(fetch(statement, arguments: arguments))
=======
    @warn_unused_result
    public static func fetchAll(statement: SelectStatement, arguments: StatementArguments? = nil, adapter: RowAdapter? = nil) -> [Wrapped?] {
        return Array(fetch(statement, arguments: arguments, adapter: adapter))
    }
}


extension Optional where Wrapped: DatabaseValueConvertible {
    
    // MARK: Fetching From FetchRequest
    
    /// Returns a sequence of optional values fetched from a fetch request.
    ///
    ///     let nameColumn = SQLColumn("name")
    ///     let request = Person.select(nameColumn)
    ///     let names = Optional<String>.fetch(db, request) // DatabaseSequence<String?>
    ///
    /// The returned sequence can be consumed several times, but it may yield
    /// different results, should database changes have occurred between two
    /// generations:
    ///
    ///     let names = Optional<String>.fetch(db, request)
    ///     Array(names) // Arthur, Barbara
    ///     db.execute("DELETE ...")
    ///     Array(names) // Arthur
    ///
    /// If the database is modified while the sequence is iterating, the
    /// remaining elements are undefined.
    @warn_unused_result
    public static func fetch(db: Database, _ request: FetchRequest) -> DatabaseSequence<Wrapped?> {
        let (statement, adapter) = try! request.prepare(db)
        return fetch(statement, adapter: adapter)
>>>>>>> 83c74cf9
    }
    
    /// Returns an array of optional values fetched from a fetch request.
    ///
    ///     let nameColumn = SQLColumn("name")
    ///     let request = Person.select(nameColumn)
    ///     let names = Optional<String>.fetchAll(db, request)  // [String?]
    ///
    /// - parameter db: A database connection.
    @warn_unused_result
    public static func fetchAll(db: Database, _ request: FetchRequest) -> [Wrapped?] {
        let (statement, adapter) = try! request.prepare(db)
        return fetchAll(statement, adapter: adapter)
    }
}


extension Optional where Wrapped: DatabaseValueConvertible {
    
    // MARK: Fetching From SQL
    
    /// Returns a sequence of optional values fetched from an SQL query.
    ///
    ///     let names = Optional<String>.fetch(db, "SELECT name FROM ...") // DatabaseSequence<String?>
    ///
    /// The returned sequence can be consumed several times, but it may yield
    /// different results, should database changes have occurred between two
    /// generations:
    ///
    ///     let names = Optional<String>.fetch(db, "SELECT name FROM ...")
    ///     Array(names) // Arthur, Barbara
    ///     db.execute("DELETE ...")
    ///     Array(names) // Arthur
    ///
    /// If the database is modified while the sequence is iterating, the
    /// remaining elements are undefined.
    ///
    /// - parameters:
    ///     - db: A Database.
    ///     - sql: An SQL query.
    ///     - arguments: Optional statement arguments.
    ///     - adapter: Optional RowAdapter
    /// - returns: A sequence of optional values.
<<<<<<< HEAD
    public static func fetch(_ db: Database, _ sql: String, arguments: StatementArguments? = nil) -> DatabaseSequence<Wrapped?> {
        return fetch(try! db.makeSelectStatement(sql), arguments: arguments)
=======
    @warn_unused_result
    public static func fetch(db: Database, _ sql: String, arguments: StatementArguments? = nil, adapter: RowAdapter? = nil) -> DatabaseSequence<Wrapped?> {
        return fetch(db, SQLFetchRequest(sql: sql, arguments: arguments, adapter: adapter))
>>>>>>> 83c74cf9
    }
    
    /// Returns an array of optional values fetched from an SQL query.
    ///
    ///     let names = String.fetchAll(db, "SELECT name FROM ...") // [String?]
    ///
    /// - parameters:
    ///     - db: A database connection.
    ///     - sql: An SQL query.
    ///     - parameter arguments: Optional statement arguments.
    ///     - adapter: Optional RowAdapter
    /// - returns: An array of optional values.
<<<<<<< HEAD
    public static func fetchAll(_ db: Database, _ sql: String, arguments: StatementArguments? = nil) -> [Wrapped?] {
        return fetchAll(try! db.makeSelectStatement(sql), arguments: arguments)
=======
    @warn_unused_result
    public static func fetchAll(db: Database, _ sql: String, arguments: StatementArguments? = nil, adapter: RowAdapter? = nil) -> [Wrapped?] {
        return fetchAll(db, SQLFetchRequest(sql: sql, arguments: arguments, adapter: adapter))
>>>>>>> 83c74cf9
    }
}<|MERGE_RESOLUTION|>--- conflicted
+++ resolved
@@ -63,14 +63,8 @@
     ///     - arguments: Optional statement arguments.
     ///     - adapter: Optional RowAdapter
     /// - returns: A sequence.
-<<<<<<< HEAD
-    public static func fetch(_ statement: SelectStatement, arguments: StatementArguments? = nil) -> DatabaseSequence<Self> {
-        let sqliteStatement = statement.sqliteStatement
-=======
-    @warn_unused_result
-    public static func fetch(statement: SelectStatement, arguments: StatementArguments? = nil, adapter: RowAdapter? = nil) -> DatabaseSequence<Self> {
+    public static func fetch(_ statement: SelectStatement, arguments: StatementArguments? = nil, adapter: RowAdapter? = nil) -> DatabaseSequence<Self> {
         let row = try! Row(statement: statement).adaptedRow(adapter: adapter, statement: statement)
->>>>>>> 83c74cf9
         return statement.fetchSequence(arguments: arguments) {
             row.value(atIndex: 0)
         }
@@ -86,14 +80,8 @@
     ///     - arguments: Optional statement arguments.
     ///     - adapter: Optional RowAdapter
     /// - returns: An array.
-<<<<<<< HEAD
-    public static func fetchAll(_ statement: SelectStatement, arguments: StatementArguments? = nil) -> [Self] {
-        return Array(fetch(statement, arguments: arguments))
-=======
-    @warn_unused_result
-    public static func fetchAll(statement: SelectStatement, arguments: StatementArguments? = nil, adapter: RowAdapter? = nil) -> [Self] {
+    public static func fetchAll(_ statement: SelectStatement, arguments: StatementArguments? = nil, adapter: RowAdapter? = nil) -> [Self] {
         return Array(fetch(statement, arguments: arguments, adapter: adapter))
->>>>>>> 83c74cf9
     }
     
     /// Returns a single value fetched from a prepared statement.
@@ -109,13 +97,8 @@
     ///     - arguments: Optional statement arguments.
     ///     - adapter: Optional RowAdapter
     /// - returns: An optional value.
-<<<<<<< HEAD
-    public static func fetchOne(_ statement: SelectStatement, arguments: StatementArguments? = nil) -> Self? {
-=======
-    @warn_unused_result
-    public static func fetchOne(statement: SelectStatement, arguments: StatementArguments? = nil, adapter: RowAdapter? = nil) -> Self? {
+    public static func fetchOne(_ statement: SelectStatement, arguments: StatementArguments? = nil, adapter: RowAdapter? = nil) -> Self? {
         let row = try! Row(statement: statement).adaptedRow(adapter: adapter, statement: statement)
->>>>>>> 83c74cf9
         let sequence = statement.fetchSequence(arguments: arguments) {
             row.value(atIndex: 0) as Self?
         }
@@ -148,8 +131,7 @@
     ///
     /// If the database is modified while the sequence is iterating, the
     /// remaining elements are undefined.
-    @warn_unused_result
-    public static func fetch(db: Database, _ request: FetchRequest) -> DatabaseSequence<Self> {
+    public static func fetch(_ db: Database, _ request: FetchRequest) -> DatabaseSequence<Self> {
         let (statement, adapter) = try! request.prepare(db)
         return fetch(statement, adapter: adapter)
     }
@@ -161,8 +143,7 @@
     ///     let names = String.fetchAll(db, request)  // [String]
     ///
     /// - parameter db: A database connection.
-    @warn_unused_result
-    public static func fetchAll(db: Database, _ request: FetchRequest) -> [Self] {
+    public static func fetchAll(_ db: Database, _ request: FetchRequest) -> [Self] {
         let (statement, adapter) = try! request.prepare(db)
         return fetchAll(statement, adapter: adapter)
     }
@@ -177,8 +158,7 @@
     ///     let name = String.fetchOne(db, request)   // String?
     ///
     /// - parameter db: A database connection.
-    @warn_unused_result
-    public static func fetchOne(db: Database, _ request: FetchRequest) -> Self? {
+    public static func fetchOne(_ db: Database, _ request: FetchRequest) -> Self? {
         let (statement, adapter) = try! request.prepare(db)
         return fetchOne(statement, adapter: adapter)
     }
@@ -211,14 +191,8 @@
     ///     - arguments: Optional statement arguments.
     ///     - adapter: Optional RowAdapter
     /// - returns: A sequence.
-<<<<<<< HEAD
-    public static func fetch(_ db: Database, _ sql: String, arguments: StatementArguments? = nil) -> DatabaseSequence<Self> {
-        return fetch(try! db.makeSelectStatement(sql), arguments: arguments)
-=======
-    @warn_unused_result
-    public static func fetch(db: Database, _ sql: String, arguments: StatementArguments? = nil, adapter: RowAdapter? = nil) -> DatabaseSequence<Self> {
+    public static func fetch(_ db: Database, _ sql: String, arguments: StatementArguments? = nil, adapter: RowAdapter? = nil) -> DatabaseSequence<Self> {
         return fetch(db, SQLFetchRequest(sql: sql, arguments: arguments, adapter: adapter))
->>>>>>> 83c74cf9
     }
     
     /// Returns an array of values fetched from an SQL query.
@@ -231,14 +205,8 @@
     ///     - arguments: Optional statement arguments.
     ///     - adapter: Optional RowAdapter
     /// - returns: An array.
-<<<<<<< HEAD
-    public static func fetchAll(_ db: Database, _ sql: String, arguments: StatementArguments? = nil) -> [Self] {
-        return fetchAll(try! db.makeSelectStatement(sql), arguments: arguments)
-=======
-    @warn_unused_result
-    public static func fetchAll(db: Database, _ sql: String, arguments: StatementArguments? = nil, adapter: RowAdapter? = nil) -> [Self] {
+    public static func fetchAll(_ db: Database, _ sql: String, arguments: StatementArguments? = nil, adapter: RowAdapter? = nil) -> [Self] {
         return fetchAll(db, SQLFetchRequest(sql: sql, arguments: arguments, adapter: adapter))
->>>>>>> 83c74cf9
     }
     
     /// Returns a single value fetched from an SQL query.
@@ -254,14 +222,8 @@
     ///     - arguments: Optional statement arguments.
     ///     - adapter: Optional RowAdapter
     /// - returns: An optional value.
-<<<<<<< HEAD
-    public static func fetchOne(_ db: Database, _ sql: String, arguments: StatementArguments? = nil) -> Self? {
-        return fetchOne(try! db.makeSelectStatement(sql), arguments: arguments)
-=======
-    @warn_unused_result
-    public static func fetchOne(db: Database, _ sql: String, arguments: StatementArguments? = nil, adapter: RowAdapter? = nil) -> Self? {
+    public static func fetchOne(_ db: Database, _ sql: String, arguments: StatementArguments? = nil, adapter: RowAdapter? = nil) -> Self? {
         return fetchOne(db, SQLFetchRequest(sql: sql, arguments: arguments, adapter: adapter))
->>>>>>> 83c74cf9
     }
 }
 
@@ -303,14 +265,8 @@
     ///     - arguments: Optional statement arguments.
     ///     - adapter: Optional RowAdapter
     /// - returns: A sequence of optional values.
-<<<<<<< HEAD
-    public static func fetch(_ statement: SelectStatement, arguments: StatementArguments? = nil) -> DatabaseSequence<Wrapped?> {
-        let sqliteStatement = statement.sqliteStatement
-=======
-    @warn_unused_result
-    public static func fetch(statement: SelectStatement, arguments: StatementArguments? = nil, adapter: RowAdapter? = nil) -> DatabaseSequence<Wrapped?> {
+    public static func fetch(_ statement: SelectStatement, arguments: StatementArguments? = nil, adapter: RowAdapter? = nil) -> DatabaseSequence<Wrapped?> {
         let row = try! Row(statement: statement).adaptedRow(adapter: adapter, statement: statement)
->>>>>>> 83c74cf9
         return statement.fetchSequence(arguments: arguments) {
             row.value(atIndex: 0) as Wrapped?
         }
@@ -326,12 +282,7 @@
     ///     - arguments: Optional statement arguments.
     ///     - adapter: Optional RowAdapter
     /// - returns: An array of optional values.
-<<<<<<< HEAD
-    public static func fetchAll(_ statement: SelectStatement, arguments: StatementArguments? = nil) -> [Wrapped?] {
-        return Array(fetch(statement, arguments: arguments))
-=======
-    @warn_unused_result
-    public static func fetchAll(statement: SelectStatement, arguments: StatementArguments? = nil, adapter: RowAdapter? = nil) -> [Wrapped?] {
+    public static func fetchAll(_ statement: SelectStatement, arguments: StatementArguments? = nil, adapter: RowAdapter? = nil) -> [Wrapped?] {
         return Array(fetch(statement, arguments: arguments, adapter: adapter))
     }
 }
@@ -358,11 +309,9 @@
     ///
     /// If the database is modified while the sequence is iterating, the
     /// remaining elements are undefined.
-    @warn_unused_result
-    public static func fetch(db: Database, _ request: FetchRequest) -> DatabaseSequence<Wrapped?> {
+    public static func fetch(_ db: Database, _ request: FetchRequest) -> DatabaseSequence<Wrapped?> {
         let (statement, adapter) = try! request.prepare(db)
         return fetch(statement, adapter: adapter)
->>>>>>> 83c74cf9
     }
     
     /// Returns an array of optional values fetched from a fetch request.
@@ -372,8 +321,7 @@
     ///     let names = Optional<String>.fetchAll(db, request)  // [String?]
     ///
     /// - parameter db: A database connection.
-    @warn_unused_result
-    public static func fetchAll(db: Database, _ request: FetchRequest) -> [Wrapped?] {
+    public static func fetchAll(_ db: Database, _ request: FetchRequest) -> [Wrapped?] {
         let (statement, adapter) = try! request.prepare(db)
         return fetchAll(statement, adapter: adapter)
     }
@@ -406,14 +354,8 @@
     ///     - arguments: Optional statement arguments.
     ///     - adapter: Optional RowAdapter
     /// - returns: A sequence of optional values.
-<<<<<<< HEAD
-    public static func fetch(_ db: Database, _ sql: String, arguments: StatementArguments? = nil) -> DatabaseSequence<Wrapped?> {
-        return fetch(try! db.makeSelectStatement(sql), arguments: arguments)
-=======
-    @warn_unused_result
-    public static func fetch(db: Database, _ sql: String, arguments: StatementArguments? = nil, adapter: RowAdapter? = nil) -> DatabaseSequence<Wrapped?> {
+    public static func fetch(_ db: Database, _ sql: String, arguments: StatementArguments? = nil, adapter: RowAdapter? = nil) -> DatabaseSequence<Wrapped?> {
         return fetch(db, SQLFetchRequest(sql: sql, arguments: arguments, adapter: adapter))
->>>>>>> 83c74cf9
     }
     
     /// Returns an array of optional values fetched from an SQL query.
@@ -426,13 +368,7 @@
     ///     - parameter arguments: Optional statement arguments.
     ///     - adapter: Optional RowAdapter
     /// - returns: An array of optional values.
-<<<<<<< HEAD
-    public static func fetchAll(_ db: Database, _ sql: String, arguments: StatementArguments? = nil) -> [Wrapped?] {
-        return fetchAll(try! db.makeSelectStatement(sql), arguments: arguments)
-=======
-    @warn_unused_result
-    public static func fetchAll(db: Database, _ sql: String, arguments: StatementArguments? = nil, adapter: RowAdapter? = nil) -> [Wrapped?] {
+    public static func fetchAll(_ db: Database, _ sql: String, arguments: StatementArguments? = nil, adapter: RowAdapter? = nil) -> [Wrapped?] {
         return fetchAll(db, SQLFetchRequest(sql: sql, arguments: arguments, adapter: adapter))
->>>>>>> 83c74cf9
     }
 }