--- conflicted
+++ resolved
@@ -288,7 +288,7 @@
         let primaryKeyColumns: [String]
         if let (columns, _) = primaryKeyConstraint {
             primaryKeyColumns = columns
-        } else if let index = columns.indexOf({ $0.primaryKey != nil }) {
+        } else if let index = columns.index(where: { $0.primaryKey != nil }) {
             primaryKeyColumns = [columns[index].name]
         } else {
             primaryKeyColumns = []
@@ -296,11 +296,7 @@
         
         do {
             var items: [String] = []
-<<<<<<< HEAD
-            try items.append(contentsOf: columns.map { try $0.sql(db) })
-=======
-            try items.appendContentsOf(columns.map { try $0.sql(db, tableName: name, primaryKeyColumns: primaryKeyColumns) })
->>>>>>> 6f12594b
+            try items.append(contentsOf: columns.map { try $0.sql(db, tableName: name, primaryKeyColumns: primaryKeyColumns) })
             
             if let (columns, conflictResolution) = primaryKeyConstraint {
                 var chunks: [String] = []
@@ -330,13 +326,9 @@
                 chunks.append("(\((columns.map { $0.quotedDatabaseIdentifier } as [String]).joined(separator: ", ")))")
                 chunks.append("REFERENCES")
                 if let destinationColumns = destinationColumns {
-<<<<<<< HEAD
                     chunks.append("\(table.quotedDatabaseIdentifier)(\((destinationColumns.map { $0.quotedDatabaseIdentifier } as [String]).joined(separator: ", ")))")
-=======
-                    chunks.append("\(table.quotedDatabaseIdentifier)(\((destinationColumns.map { $0.quotedDatabaseIdentifier } as [String]).joinWithSeparator(", ")))")
                 } else if table == name {
-                    chunks.append("\(table.quotedDatabaseIdentifier)(\((primaryKeyColumns.map { $0.quotedDatabaseIdentifier } as [String]).joinWithSeparator(", ")))")
->>>>>>> 6f12594b
+                    chunks.append("\(table.quotedDatabaseIdentifier)(\((primaryKeyColumns.map { $0.quotedDatabaseIdentifier } as [String]).joined(separator: ", ")))")
                 } else if let primaryKey = try db.primaryKey(table) {
                     chunks.append("\(table.quotedDatabaseIdentifier)(\((primaryKey.columns.map { $0.quotedDatabaseIdentifier } as [String]).joined(separator: ", ")))")
                 } else {
@@ -418,13 +410,8 @@
             chunks.append("ALTER TABLE")
             chunks.append(name.quotedDatabaseIdentifier)
             chunks.append("ADD COLUMN")
-<<<<<<< HEAD
-            try chunks.append(column.sql(db))
+            try chunks.append(column.sql(db, tableName: nil, primaryKeyColumns: nil))
             let statement = chunks.joined(separator: " ")
-=======
-            try chunks.append(column.sql(db, tableName: nil, primaryKeyColumns: nil))
-            let statement = chunks.joinWithSeparator(" ")
->>>>>>> 6f12594b
             statements.append(statement)
         }
         
@@ -447,9 +434,9 @@
 /// See https://www.sqlite.org/lang_createtable.html and
 /// https://www.sqlite.org/lang_altertable.html
 public final class ColumnDefinition {
-    private let name: String
+    fileprivate let name: String
     private let type: SQLColumnType
-    private var primaryKey: (conflictResolution: SQLConflictResolution?, autoincrement: Bool)?
+    fileprivate var primaryKey: (conflictResolution: SQLConflictResolution?, autoincrement: Bool)?
     private var notNullConflictResolution: SQLConflictResolution?
     private var uniqueConflictResolution: SQLConflictResolution?
     private var checkConstraints: [_SQLExpression] = []
@@ -626,11 +613,7 @@
         return self
     }
     
-<<<<<<< HEAD
-    fileprivate func sql(_ db: Database) throws -> String {
-=======
-    private func sql(db: Database, tableName: String?, primaryKeyColumns: [String]?) throws -> String {
->>>>>>> 6f12594b
+    fileprivate func sql(_ db: Database, tableName: String?, primaryKeyColumns: [String]?) throws -> String {
         var chunks: [String] = []
         chunks.append(name.quotedDatabaseIdentifier)
         chunks.append(type.rawValue)
@@ -687,8 +670,8 @@
             chunks.append("REFERENCES")
             if let column = column {
                 chunks.append("\(table.quotedDatabaseIdentifier)(\(column.quotedDatabaseIdentifier))")
-            } else if let tableName = tableName, let primaryKeyColumns = primaryKeyColumns where table == tableName {
-                chunks.append("\(table.quotedDatabaseIdentifier)(\((primaryKeyColumns.map { $0.quotedDatabaseIdentifier } as [String]).joinWithSeparator(", ")))")
+            } else if let tableName = tableName, let primaryKeyColumns = primaryKeyColumns, table == tableName {
+                chunks.append("\(table.quotedDatabaseIdentifier)(\((primaryKeyColumns.map { $0.quotedDatabaseIdentifier } as [String]).joined(separator: ", ")))")
             } else if let primaryKey = try db.primaryKey(table) {
                 chunks.append("\(table.quotedDatabaseIdentifier)(\((primaryKey.columns.map { $0.quotedDatabaseIdentifier } as [String]).joined(separator: ", ")))")
             } else {
