<<<<<<< HEAD
- [ ] RowAdapter: document awakeFromFetch for properties initialized from subrows (see RowConvertibleTests:Person.awakeFromFetch)
=======
- [ ] maximumReaderCount in Configuration: update README
>>>>>>> 19fbce44
- [ ] FetchedRecordsController: see if we can replace identity comparison function with a function that returns an Equatable value (beware the generics trouble). See if this can help optimize memory use, and use a sortedMerge() algorithm.
- [ ] GRDBCipher: remove limitations on iOS or OS X versions
- [ ] FetchedRecordsController: take inspiration from https://github.com/jflinter/Dwifft
- [ ] What is the SQLITE_OPEN_WAL open flag?
- [ ] File protection: Read https://github.com/ccgus/fmdb/issues/262 and understand https://lists.apple.com/archives/cocoa-dev/2012/Aug/msg00527.html
- [ ] Support for resource values (see https://developer.apple.com/library/ios/qa/qa1719/_index.html)
- [ ] DOC: Since commit e6010e334abdf98eb9f62c1d6abbb2a9e8cd7d19, one can not use the raw SQLite API without importing the SQLite module for the platform. We need to document that.
- [ ] Query builder
    - [ ] SELECT readers.*, books.* FROM ... JOIN ...
    - [ ] date functions
    - [ ] NOW
    - [ ] RANDOM() https://www.sqlite.org/lang_corefunc.html
    - [ ] LIKE https://www.sqlite.org/lang_expr.html
    - [ ] GLOB https://www.sqlite.org/lang_expr.html
    - [ ] MATCH https://www.sqlite.org/lang_expr.html
    - [ ] REGEXP https://www.sqlite.org/lang_expr.html
    - [ ] CASE x WHEN w1 THEN r1 WHEN w2 THEN r2 ELSE r3 END https://www.sqlite.org/lang_expr.html

Not sure:

- [ ] Make FetchRequest adopt Equatable
- [ ] Turn DatabaseWriter.readFromWrite to Database.readFromCurrentState { ... } ?
- [ ] Refactor errors in a single type?
- [ ] Since Records' primary key are infered, no operation is possible on the primary key unless we have a Database instance. It's impossible to define the record.primaryKey property, or to provide a copy() function that does not clone the primary key: they miss the database that is the only object aware of the primary key. Should we change our mind, and have Record explicitly expose their primary key again?
- [ ] Have Record adopt Hashable and Equatable, based on primary key. Problem: we can't do it know because we don't know the primary key until we have a database connection.


Difficult:

- [ ] In-memory DatabasePool (https://www.sqlite.org/inmemorydb.html). Unfortunately, a shared cache is not enough, and SQLite does not provide WAL mode for in-memory databases: we get "database is locked" errors. A solution could be a WAL database on a RAM disk, and this is difficult.


Require changes in the Swift language:

- [ ] Specific and optimized Optional<StatementColumnConvertible>.fetch... methods when http://openradar.appspot.com/22852669 is fixed.


Requires recompilation of SQLite:

- [ ] https://www.sqlite.org/c3ref/column_database_name.html could help extracting out of a row a subrow only made of columns that come from a specific table. Requires SQLITE_ENABLE_COLUMN_METADATA which is not set on the sqlite3 lib that ships with OSX.



Reading list:

- VACUUM (https://blogs.gnome.org/jnelson/)
- Full text search (https://www.sqlite.org/fts3.html. Related: https://blogs.gnome.org/jnelson/)
- https://www.sqlite.org/undoredo.html
- http://www.sqlite.org/intern-v-extern-blob.html
- List of documentation keywords: https://swift.org/documentation/api-design-guidelines.html#special-instructions
- https://www.zetetic.net/sqlcipher/
- https://sqlite.org/sharedcache.html<|MERGE_RESOLUTION|>--- conflicted
+++ resolved
@@ -1,8 +1,4 @@
-<<<<<<< HEAD
-- [ ] RowAdapter: document awakeFromFetch for properties initialized from subrows (see RowConvertibleTests:Person.awakeFromFetch)
-=======
 - [ ] maximumReaderCount in Configuration: update README
->>>>>>> 19fbce44
 - [ ] FetchedRecordsController: see if we can replace identity comparison function with a function that returns an Equatable value (beware the generics trouble). See if this can help optimize memory use, and use a sortedMerge() algorithm.
 - [ ] GRDBCipher: remove limitations on iOS or OS X versions
 - [ ] FetchedRecordsController: take inspiration from https://github.com/jflinter/Dwifft
@@ -20,6 +16,7 @@
     - [ ] MATCH https://www.sqlite.org/lang_expr.html
     - [ ] REGEXP https://www.sqlite.org/lang_expr.html
     - [ ] CASE x WHEN w1 THEN r1 WHEN w2 THEN r2 ELSE r3 END https://www.sqlite.org/lang_expr.html
+- [ ] RowAdapter: document awakeFromFetch for properties initialized from subrows (see RowConvertibleTests:Person.awakeFromFetch)
 
 Not sure:
 
